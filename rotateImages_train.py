import torch
import torch.nn as nn
from torch.utils.data import Dataset, DataLoader, random_split
from torchvision import transforms
<<<<<<< HEAD
from PIL import Image
=======
from PIL import Image, UnidentifiedImageError
>>>>>>> 3be3cc42
import os
import random
import timm  # For EfficientNet or other pre-trained models

# Set device (GPU if available)
device = torch.device("cuda" if torch.cuda.is_available() else "cpu")
print(f"Using device: {device}")

# Custom Dataset to dynamically apply random rotations and generate labels (angles)
class ProjectilePointDataset(Dataset):
    def __init__(self, image_folder, transform=None):
        self.image_folder = image_folder
        self.transform = transform
        self.image_paths = [os.path.join(image_folder, f) for f in os.listdir(image_folder) if f.endswith(('png', 'jpg'))]

    def __len__(self):
        return len(self.image_paths)

    def __getitem__(self, idx):
        img_path = self.image_paths[idx]
<<<<<<< HEAD
        image = Image.open(img_path).convert('RGBA')
        
        # Apply random rotation dynamically
        angle = random.uniform(0, 360)  # Random angle between 0 and 360 degrees
        rotated_image = transforms.functional.rotate(image, angle)
        
        # Apply other transformations (e.g., resize, tensor conversion, normalization)
        if self.transform:
            rotated_image = self.transform(rotated_image)
        
        return rotated_image, torch.tensor(angle).float()  # Return the image and its rotation angle as label
=======
        
        try:
            # Try loading the image as RGBA
            image = Image.open(img_path).convert('RGBA')
            
            # Apply random rotation dynamically
            angle = random.uniform(0, 360)  # Random angle between 0 and 360 degrees
            rotated_image = transforms.functional.rotate(image, angle)
            
            # Apply other transformations (e.g., resize, tensor conversion, normalization)
            if self.transform:
                rotated_image = self.transform(rotated_image)
            
            return rotated_image, torch.tensor(angle).float()  # Return the image and its rotation angle as label
        
        except (OSError, UnidentifiedImageError) as e:
            # Handle the truncated image or other loading errors
            print(f"Skipping file {img_path} due to error: {e}")
            return None  # Return None to indicate failure

# Data loader wrapper to skip None values (corrupted or failed images)
def collate_fn(batch):
    # Filter out None values
    batch = [data for data in batch if data is not None]
    if len(batch) == 0:
        return None, None
    images, labels = zip(*batch)
    return torch.stack(images), torch.stack(labels)
>>>>>>> 3be3cc42

# Create a model, for example, using EfficientNetV2 or ResNet50
class RotationModel(nn.Module):
    def __init__(self):
        super(RotationModel, self).__init__()
<<<<<<< HEAD
        # Here, using EfficientNetV2 as an example model, pre-trained
        self.base_model = timm.create_model('efficientnetv2_s', pretrained=True, num_classes=1)  # 1 output for regression (angle)

=======
        # Here, using EfficientNetV2 without pretrained weights (random initialization)
        self.base_model = timm.create_model('efficientnetv2_s', pretrained=False, num_classes=1)  # 1 output for regression (angle)

        # Modify the first convolutional layer to accept 4 input channels (RGBA)
        self.base_model.conv_stem = nn.Conv2d(4, self.base_model.conv_stem.out_channels,
                                              kernel_size=self.base_model.conv_stem.kernel_size,
                                              stride=self.base_model.conv_stem.stride,
                                              padding=self.base_model.conv_stem.padding,
                                              bias=False)

        # Initialize weights for the new 4-channel conv layer by copying the pretrained 3-channel weights
        with torch.no_grad():
            self.base_model.conv_stem.weight[:, :3] = self.base_model.conv_stem.weight[:, :3]  # Copy RGB weights
            self.base_model.conv_stem.weight[:, 3] = self.base_model.conv_stem.weight[:, 0]  # Initialize alpha channel weights

>>>>>>> 3be3cc42
    def forward(self, x):
        return self.base_model(x)

# Training function
def train_model(image_folder, epochs=10, batch_size=32, save_path='models/'):
    try:
        # Define transformations (resize, normalize)
        transform = transforms.Compose([
            transforms.Resize((128, 128)),  # Resize to match input size expected by the model
            transforms.ToTensor(),
            transforms.Normalize([0.485, 0.456, 0.406, 0], [0.229, 0.224, 0.225, 1])  # Normalize the RGBA channels
        ])
        
        # Load dataset with dynamic rotations and transformations
        dataset = ProjectilePointDataset(image_folder, transform=transform)
        
        # Split the dataset into train and validation sets (80% train, 20% validation)
        train_size = int(0.8 * len(dataset))
        val_size = len(dataset) - train_size
        train_dataset, val_dataset = random_split(dataset, [train_size, val_size])

<<<<<<< HEAD
        # Data loaders for train and validation sets
        train_loader = DataLoader(train_dataset, batch_size=batch_size, shuffle=True)
        val_loader = DataLoader(val_dataset, batch_size=batch_size, shuffle=False)
=======
        # Data loaders for train and validation sets with custom collate function
        train_loader = DataLoader(train_dataset, batch_size=batch_size, shuffle=True, collate_fn=collate_fn)
        val_loader = DataLoader(val_dataset, batch_size=batch_size, shuffle=False, collate_fn=collate_fn)
>>>>>>> 3be3cc42
        
        # Initialize the model, loss function, and optimizer
        model = RotationModel().to(device)
        criterion = nn.MSELoss()  # Mean Squared Error for regression task (predicting angle)
        optimizer = torch.optim.Adam(model.parameters(), lr=0.001)

        if not os.path.exists(save_path):
            os.makedirs(save_path)

        for epoch in range(epochs):
            # Training phase
            model.train()
            running_loss = 0.0
            for inputs, labels in train_loader:
<<<<<<< HEAD
=======
                if inputs is None:  # Skip empty batches (all None)
                    continue

>>>>>>> 3be3cc42
                inputs, labels = inputs.to(device), labels.to(device)

                optimizer.zero_grad()
                outputs = model(inputs)
                loss = criterion(outputs.squeeze(), labels)
                loss.backward()
                optimizer.step()

                running_loss += loss.item()

            epoch_loss = running_loss / len(train_loader)

            # Validation phase
            model.eval()
            val_loss = 0.0
            with torch.no_grad():
                for inputs, labels in val_loader:
                    if inputs is None:
                        continue
                    inputs, labels = inputs.to(device), labels.to(device)
                    outputs = model(inputs)
                    loss = criterion(outputs.squeeze(), labels)
                    val_loss += loss.item()

            val_loss /= len(val_loader)
            
            print(f"Epoch [{epoch+1}/{epochs}], Train Loss: {epoch_loss:.4f}, Val Loss: {val_loss:.4f}")

            # Save the model and log the results for each epoch
            model_save_path = os.path.join(save_path, f'model_epoch_{epoch+1}.pth')
            torch.save(model.state_dict(), model_save_path)
            
            with open(os.path.join(save_path, 'training_log.txt'), 'a') as log_file:
                log_file.write(f"Epoch: {epoch+1}, Train Loss: {epoch_loss:.4f}, Val Loss: {val_loss:.4f}\n")
    
    except Exception as e:
        print(f"An error occurred during training: {str(e)}")

# Train the model with dynamically rotated images
if __name__ == "__main__":
    image_folder = 'cropped'  # Folder containing your original images
    train_model(image_folder=image_folder, epochs=10, batch_size=32)<|MERGE_RESOLUTION|>--- conflicted
+++ resolved
@@ -2,13 +2,10 @@
 import torch.nn as nn
 from torch.utils.data import Dataset, DataLoader, random_split
 from torchvision import transforms
-<<<<<<< HEAD
 from PIL import Image
-=======
-from PIL import Image, UnidentifiedImageError
->>>>>>> 3be3cc42
 import os
 import random
+import timm  # For EfficientNet or other pre-trained models
 import timm  # For EfficientNet or other pre-trained models
 
 # Set device (GPU if available)
@@ -16,10 +13,12 @@
 print(f"Using device: {device}")
 
 # Custom Dataset to dynamically apply random rotations and generate labels (angles)
+# Custom Dataset to dynamically apply random rotations and generate labels (angles)
 class ProjectilePointDataset(Dataset):
     def __init__(self, image_folder, transform=None):
         self.image_folder = image_folder
         self.transform = transform
+        self.image_paths = [os.path.join(image_folder, f) for f in os.listdir(image_folder) if f.endswith(('png', 'jpg'))]
         self.image_paths = [os.path.join(image_folder, f) for f in os.listdir(image_folder) if f.endswith(('png', 'jpg'))]
 
     def __len__(self):
@@ -27,7 +26,6 @@
 
     def __getitem__(self, idx):
         img_path = self.image_paths[idx]
-<<<<<<< HEAD
         image = Image.open(img_path).convert('RGBA')
         
         # Apply random rotation dynamically
@@ -39,93 +37,55 @@
             rotated_image = self.transform(rotated_image)
         
         return rotated_image, torch.tensor(angle).float()  # Return the image and its rotation angle as label
-=======
-        
-        try:
-            # Try loading the image as RGBA
-            image = Image.open(img_path).convert('RGBA')
-            
-            # Apply random rotation dynamically
-            angle = random.uniform(0, 360)  # Random angle between 0 and 360 degrees
-            rotated_image = transforms.functional.rotate(image, angle)
-            
-            # Apply other transformations (e.g., resize, tensor conversion, normalization)
-            if self.transform:
-                rotated_image = self.transform(rotated_image)
-            
-            return rotated_image, torch.tensor(angle).float()  # Return the image and its rotation angle as label
-        
-        except (OSError, UnidentifiedImageError) as e:
-            # Handle the truncated image or other loading errors
-            print(f"Skipping file {img_path} due to error: {e}")
-            return None  # Return None to indicate failure
-
-# Data loader wrapper to skip None values (corrupted or failed images)
-def collate_fn(batch):
-    # Filter out None values
-    batch = [data for data in batch if data is not None]
-    if len(batch) == 0:
-        return None, None
-    images, labels = zip(*batch)
-    return torch.stack(images), torch.stack(labels)
->>>>>>> 3be3cc42
 
 # Create a model, for example, using EfficientNetV2 or ResNet50
 class RotationModel(nn.Module):
     def __init__(self):
         super(RotationModel, self).__init__()
-<<<<<<< HEAD
         # Here, using EfficientNetV2 as an example model, pre-trained
         self.base_model = timm.create_model('efficientnetv2_s', pretrained=True, num_classes=1)  # 1 output for regression (angle)
 
-=======
-        # Here, using EfficientNetV2 without pretrained weights (random initialization)
-        self.base_model = timm.create_model('efficientnetv2_s', pretrained=False, num_classes=1)  # 1 output for regression (angle)
-
-        # Modify the first convolutional layer to accept 4 input channels (RGBA)
-        self.base_model.conv_stem = nn.Conv2d(4, self.base_model.conv_stem.out_channels,
-                                              kernel_size=self.base_model.conv_stem.kernel_size,
-                                              stride=self.base_model.conv_stem.stride,
-                                              padding=self.base_model.conv_stem.padding,
-                                              bias=False)
-
-        # Initialize weights for the new 4-channel conv layer by copying the pretrained 3-channel weights
-        with torch.no_grad():
-            self.base_model.conv_stem.weight[:, :3] = self.base_model.conv_stem.weight[:, :3]  # Copy RGB weights
-            self.base_model.conv_stem.weight[:, 3] = self.base_model.conv_stem.weight[:, 0]  # Initialize alpha channel weights
-
->>>>>>> 3be3cc42
     def forward(self, x):
         return self.base_model(x)
 
 # Training function
 def train_model(image_folder, epochs=10, batch_size=32, save_path='models/'):
+# Training function
+def train_model(image_folder, epochs=10, batch_size=32, save_path='models/'):
     try:
+        # Define transformations (resize, normalize)
         # Define transformations (resize, normalize)
         transform = transforms.Compose([
             transforms.Resize((128, 128)),  # Resize to match input size expected by the model
+            transforms.Resize((128, 128)),  # Resize to match input size expected by the model
             transforms.ToTensor(),
+            transforms.Normalize([0.485, 0.456, 0.406, 0], [0.229, 0.224, 0.225, 1])  # Normalize the RGBA channels
             transforms.Normalize([0.485, 0.456, 0.406, 0], [0.229, 0.224, 0.225, 1])  # Normalize the RGBA channels
         ])
         
         # Load dataset with dynamic rotations and transformations
+        # Load dataset with dynamic rotations and transformations
         dataset = ProjectilePointDataset(image_folder, transform=transform)
+        
+        # Split the dataset into train and validation sets (80% train, 20% validation)
         
         # Split the dataset into train and validation sets (80% train, 20% validation)
         train_size = int(0.8 * len(dataset))
         val_size = len(dataset) - train_size
         train_dataset, val_dataset = random_split(dataset, [train_size, val_size])
 
-<<<<<<< HEAD
         # Data loaders for train and validation sets
         train_loader = DataLoader(train_dataset, batch_size=batch_size, shuffle=True)
         val_loader = DataLoader(val_dataset, batch_size=batch_size, shuffle=False)
-=======
-        # Data loaders for train and validation sets with custom collate function
-        train_loader = DataLoader(train_dataset, batch_size=batch_size, shuffle=True, collate_fn=collate_fn)
-        val_loader = DataLoader(val_dataset, batch_size=batch_size, shuffle=False, collate_fn=collate_fn)
->>>>>>> 3be3cc42
         
+        # Initialize the model, loss function, and optimizer
+        model = RotationModel().to(device)
+        criterion = nn.MSELoss()  # Mean Squared Error for regression task (predicting angle)
+        optimizer = torch.optim.Adam(model.parameters(), lr=0.001)
+
+        if not os.path.exists(save_path):
+            os.makedirs(save_path)
+
         # Initialize the model, loss function, and optimizer
         model = RotationModel().to(device)
         criterion = nn.MSELoss()  # Mean Squared Error for regression task (predicting angle)
@@ -136,19 +96,15 @@
 
         for epoch in range(epochs):
             # Training phase
+            # Training phase
             model.train()
             running_loss = 0.0
             for inputs, labels in train_loader:
-<<<<<<< HEAD
-=======
-                if inputs is None:  # Skip empty batches (all None)
-                    continue
-
->>>>>>> 3be3cc42
                 inputs, labels = inputs.to(device), labels.to(device)
 
                 optimizer.zero_grad()
                 outputs = model(inputs)
+                loss = criterion(outputs.squeeze(), labels)
                 loss = criterion(outputs.squeeze(), labels)
                 loss.backward()
                 optimizer.step()
@@ -157,6 +113,7 @@
 
             epoch_loss = running_loss / len(train_loader)
 
+            # Validation phase
             # Validation phase
             model.eval()
             val_loss = 0.0
@@ -167,6 +124,7 @@
                     inputs, labels = inputs.to(device), labels.to(device)
                     outputs = model(inputs)
                     loss = criterion(outputs.squeeze(), labels)
+                    loss = criterion(outputs.squeeze(), labels)
                     val_loss += loss.item()
 
             val_loss /= len(val_loader)
@@ -175,10 +133,13 @@
 
             # Save the model and log the results for each epoch
             model_save_path = os.path.join(save_path, f'model_epoch_{epoch+1}.pth')
+            # Save the model and log the results for each epoch
+            model_save_path = os.path.join(save_path, f'model_epoch_{epoch+1}.pth')
             torch.save(model.state_dict(), model_save_path)
             
             with open(os.path.join(save_path, 'training_log.txt'), 'a') as log_file:
                 log_file.write(f"Epoch: {epoch+1}, Train Loss: {epoch_loss:.4f}, Val Loss: {val_loss:.4f}\n")
+    
     
     except Exception as e:
         print(f"An error occurred during training: {str(e)}")
@@ -186,4 +147,8 @@
 # Train the model with dynamically rotated images
 if __name__ == "__main__":
     image_folder = 'cropped'  # Folder containing your original images
+    train_model(image_folder=image_folder, epochs=10, batch_size=32)
+# Train the model with dynamically rotated images
+if __name__ == "__main__":
+    image_folder = 'cropped'  # Folder containing your original images
     train_model(image_folder=image_folder, epochs=10, batch_size=32)